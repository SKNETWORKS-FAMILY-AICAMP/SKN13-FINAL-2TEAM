--- conflicted
+++ resolved
@@ -160,19 +160,12 @@
 async def get_embeddings_for_cropped_image(cropped_bytes: bytes, category_en: str, category_ko: str, type_ko: str) -> dict:
     """크롭된 이미지와 텍스트 정보를 바탕으로 임베딩을 생성합니다."""
     logger.info(f"임베딩 생성 시작 (카테고리: {category_en}, 타입: {type_ko})")
-<<<<<<< HEAD
     MODULE_MAP = {
         "top": "modules.top", 
         "pants": "modules.pants", 
         "dress": "modules.dress",
         "skirt": "modules.skirt",
         }
-    
-=======
-    MODULE_MAP = {"top": "modules.top", "pants": "modules.pants", "dress": "modules.dress"}
-
->>>>>>> 94fb0d84
-    module_name = MODULE_MAP.get(category_en)
     if not module_name: raise ValueError(f"지원하지 않는 카테고리입니다: {category_en}")
 
     os.environ["OPENAI_API_KEY"] = OPENAI_API_KEY
@@ -221,10 +214,6 @@
             enriched_results.append(enriched_item)
         else:
             logger.warning(f"ID {product_id}에 해당하는 상품을 데이터 저장소에서 찾을 수 없습니다. Qdrant 페이로드를 사용합니다.")
-<<<<<<< HEAD
-            enriched_results.append({"id": point.id, "score": point.score, **(point.payload or {}) })
-            
-=======
             # 데이터 구조 일관성을 위해 '상품코드' 키를 명시적으로 추가
             fallback_item = {
                 "상품코드": str(point.id),
@@ -234,7 +223,6 @@
             }
             enriched_results.append(fallback_item)
 
->>>>>>> 94fb0d84
     return enriched_results
 
 # === 메인 파이프라인 함수 ===
