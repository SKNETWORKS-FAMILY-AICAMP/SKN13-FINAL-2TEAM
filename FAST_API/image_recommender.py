import os
import tempfile
import logging
import boto3
from PIL import Image
import io
import importlib
import base64
import json
import torch
from ultralytics.nn.tasks import DetectionModel
from ultralytics import YOLO
from qdrant_client import QdrantClient
from openai import AsyncOpenAI

# === 로거, 클라이언트, 환경변수 설정 ===
logger = logging.getLogger(__name__)
logging.basicConfig(level=logging.INFO)

AWS_ACCESS_KEY_ID = os.getenv("AWS_ACCESS_KEY_ID")
AWS_SECRET_ACCESS_KEY = os.getenv("AWS_SECRET_ACCESS_KEY")
AWS_REGION = os.getenv("AWS_REGION", "ap-northeast-2")
S3_BUCKET = os.getenv("S3_BUCKET_NAME")
MODEL_KEY = os.getenv("S3_MODEL_KEY", "best.pt")
QDRANT_URL = os.getenv("QDRANT_URL", "http://43.201.185.192:6333")
print(f"DEBUG: QDRANT_URL from environment: {QDRANT_URL}") # ADDED DEBUG PRINT
QDRANT_COLLECTION = os.getenv("QDRANT_COLLECTION", "ivlle")
QDRANT_API_KEY = os.getenv("QDRANT_API_KEY")
OPENAI_API_KEY = os.getenv("OPENAI_API_KEY")

aclient = AsyncOpenAI(api_key=OPENAI_API_KEY)
GPT_MODEL = "gpt-4o-mini"
torch.serialization.add_safe_globals([DetectionModel])
# === 모델 및 클라이언트 초기화 (싱글톤) ===
yolo_model = None
qdrant_client = None

# === 카테고리 매핑 ===
EN_TO_KO_MAP = {
    'top': '상의',
    'pants': '하의',
    'dress': '원피스',
    'skirt' : '스커트',
    }

# 각 모듈의 한글 소분류 리스트 (GPT 프롬프트용)
TOP_SUB_CATS_KO = ['후드티', '셔츠블라우스', '긴소매', '반소매', '피케카라', '니트스웨터', '슬리브리스']
PANTS_SUB_CATS_KO = ['데님팬츠', '트레이닝조거팬츠', '코튼팬츠', '슈트팬츠슬랙스', '슈트슬랙스', '숏팬츠', '카고팬츠']
DRESS_SUB_CATS_KO = ['미니원피스', '미디원피스', '맥시원피스']
SKIRT_SUB_CATS_KO = ['미니스커트', '미디스커트', '롱스커트']

MAJOR_TO_SUB_CAT_MAP_KO = {
    "top": TOP_SUB_CATS_KO,
    "pants": PANTS_SUB_CATS_KO,
    "dress": DRESS_SUB_CATS_KO,
    'skirt' : SKIRT_SUB_CATS_KO,
}

def get_s3_client():
    return boto3.client("s3", aws_access_key_id=AWS_ACCESS_KEY_ID, aws_secret_access_key=AWS_SECRET_ACCESS_KEY, region_name=AWS_REGION)

def get_yolo_model():
    global yolo_model
    if yolo_model is None:
        with tempfile.TemporaryDirectory() as tmpdir:
            model_path = os.path.join(tmpdir, "best.pt")
            try:
                s3 = get_s3_client()
                s3.download_file(S3_BUCKET, MODEL_KEY, model_path)
                logger.info(f"YOLO 모델 다운로드 완료: s3://{S3_BUCKET}/{MODEL_KEY}")
                yolo_model = YOLO(model_path)
                yolo_model.to("cpu")
            except Exception as e:
                logger.error(f"YOLO 모델 로드 실패: {e}")
                raise
    return yolo_model

def get_qdrant_client():
    global qdrant_client
    if qdrant_client is None:
        qdrant_client = QdrantClient(url=QDRANT_URL, api_key=QDRANT_API_KEY, timeout=60.0) if QDRANT_API_KEY else QdrantClient(url=QDRANT_URL, timeout=60.0)
    return qdrant_client


async def get_subcategory_from_gpt(image_bytes: bytes, major_category_en: str) -> str:
    """GPT를 사용하여 이미지와 대분류 정보로 한글 소분류를 추론합니다."""
    sub_cat_list_ko = MAJOR_TO_SUB_CAT_MAP_KO.get(major_category_en)
    if not sub_cat_list_ko:
        logger.warning(f"{major_category_en}에 해당하는 소분류 리스트가 없습니다.")
        return ""

    prompt = f"""\
    You are a fashion specialist AI. Analyze the user-uploaded image and determine the most appropriate minor category for the main clothing item, which is a '{major_category_en}'.
    Choose ONE from the following Korean list: {sub_cat_list_ko}
    Return only the single, most appropriate minor category name from the list, exactly as it appears in the list.
    Example response: "후드티"
    """

    b64_image = base64.b64encode(image_bytes).decode("utf-8")

    try:
        response = await aclient.chat.completions.create(
            model=GPT_MODEL,
            messages=[
                {
                    "role": "user",
                    "content": [
                        {"type": "text", "text": prompt},
                        {"type": "image_url", "image_url": {"url": f"data:image/jpeg;base64,{b64_image}"}}
                    ],
                }
            ],
            max_tokens=50,
            temperature=0.0,
        )
        result = response.choices[0].message.content.strip().lower()
        logger.info(f"GPT 소분류 추론 결과: {result}")
        # 간단한 유효성 검사
        return result if result in [s.lower() for s in sub_cat_list_ko] else ""

    except Exception as e:
        logger.error(f"GPT 소분류 추론 실패: {e}")
        return ""


def crop_image_with_yolo(image_bytes: bytes, category: str) -> bytes | None:
    """YOLO 모델로 이미지에서 특정 카테고리의 객체를 찾아 크롭합니다."""
    logger.info(f"YOLO 객체 탐지 시작 (타겟: {category})")
    model = get_yolo_model()
    img = Image.open(io.BytesIO(image_bytes)).convert("RGB")

    LABEL_MAP = {"top": "top", "pants": "pants", "dress": "dress",'skirt':'skirt'}
    target_label = LABEL_MAP.get(category)
    if not target_label:
        return None

    results = model(img, conf=0.5, iou=0.45, verbose=False)

    best_detection = None
    for res in results:
        if res.boxes is None: continue
        for box, cls, conf in zip(res.boxes.xyxy, res.boxes.cls, res.boxes.conf):
            if model.names[int(cls)].lower() == target_label:
                confidence = float(conf)
                if best_detection is None or confidence > best_detection[0]:
                    best_detection = (confidence, box)

    if best_detection is None:
        logger.warning(f"객체를 찾지 못했습니다 (타겟: {target_label}, 신뢰도 0.5 이상).")
        return None

    _, best_box = best_detection
    # PIL crop은 튜플을 기대하므로, map 객체를 튜플로 변환합니다.
    cropped_img = img.crop(tuple(map(int, best_box.tolist())))

    buffer = io.BytesIO()
    cropped_img.save(buffer, format="JPEG", quality=95)
    return buffer.getvalue()


async def get_embeddings_for_cropped_image(cropped_bytes: bytes, category_en: str, category_ko: str, type_ko: str) -> dict:
    """크롭된 이미지와 텍스트 정보를 바탕으로 임베딩을 생성합니다."""
    logger.info(f"임베딩 생성 시작 (카테고리: {category_en}, 타입: {type_ko})")
    MODULE_MAP = {
        "top": "modules.top", 
        "pants": "modules.pants", 
        "dress": "modules.dress",
        "skirt": "modules.skirt",
        }
    module_name = MODULE_MAP.get(category_en)
<<<<<<< HEAD
    if not module_name: raise ValueError(f"지원하지 않는 카테고리입니다: {category_en}")
=======
    if not module_name: 
        raise ValueError(f"지원하지 않는 카테고리입니다: {category_en}")
>>>>>>> fda77f8d

    os.environ["OPENAI_API_KEY"] = OPENAI_API_KEY

    try:
        module = importlib.import_module(module_name)
        if not hasattr(module, "process_single_item"): raise RuntimeError(f"모듈 '{module_name}'에 process_single_item 함수가 필요합니다.")

        embedding_result = await module.process_single_item(cropped_bytes, "user_upload", category_ko, type_ko)
        logger.info("임베딩 생성 완료.")
        return embedding_result

    except Exception as e:
        logger.error(f"임베딩 생성 중 오류 발생: {e}")
        raise


from data_store import clothing_data

def search_similar_items_in_qdrant(embeddings: dict, limit: int = 5) -> list:
    """Qdrant에서 유사한 아이템을 검색하고, clothing_data에서 전체 상품 정보로 보강합니다."""
    logger.info("Qdrant 유사도 검색 시작...")
    client = get_qdrant_client()

    query_vector = embeddings.get("multi") or embeddings.get("text")
    if not query_vector: raise ValueError("유효한 쿼리 벡터가 없습니다.")

    search_result = client.search(
        collection_name=QDRANT_COLLECTION,
        query_vector=("multi", query_vector),
        limit=limit,
        with_payload=True
    )

    logger.info(f"Qdrant 유사도 검색 완료. {len(search_result)}개 결과 수신.")

    # 데이터 보강: Qdrant 결과의 ID를 사용하여 clothing_data에서 전체 상품 정보 조회
    enriched_results = []
    for point in search_result:
        product_id = str(point.id)
        # clothing_data에서 직접 검색 (다른 곳에서 사용하는 방식과 동일)
        full_product_data = next((p for p in clothing_data if str(p.get('상품코드')) == product_id), None)

        if full_product_data:
            enriched_item = full_product_data.copy()
            enriched_item['score'] = point.score
            enriched_results.append(enriched_item)
            logger.info(f"✅ 상품 {product_id} 조회 성공: {full_product_data.get('상품명', '이름 없음')}")
        else:
            logger.warning(f"ID {product_id}에 해당하는 상품을 clothing_data에서 찾을 수 없습니다. Qdrant 페이로드를 사용합니다.")
            # 데이터 구조 일관성을 위해 '상품코드' 키를 명시적으로 추가
            fallback_item = {
                "상품코드": str(point.id),
                "id": str(point.id), # 호환성을 위해 id도 유지
                "score": point.score,
                **point.payload
            }
            enriched_results.append(fallback_item)

    logger.info(f"데이터 보강 완료: {len(enriched_results)}개 상품")
    return enriched_results

# === 메인 파이프라인 함수 ===

async def recommend_by_image(image_bytes: bytes, category_en: str, sub_category_ko: str) -> dict:
    """
    이미지 추천의 전체 파이프라인을 실행합니다.
    대분류, 소분류는 외부에서 분류된 값을 받습니다.
    """
    try:
        # 1. YOLO로 객체 탐지 및 크롭
        cropped_bytes = crop_image_with_yolo(image_bytes, category_en)
        if not cropped_bytes:
            return {"error": "이미지에서 의류를 찾지 못했습니다. 다른 이미지를 사용해 주세요."}

        # 2. 크롭된 이미지로 임베딩 생성
        category_ko = EN_TO_KO_MAP.get(category_en, "")
        embeddings = await get_embeddings_for_cropped_image(cropped_bytes, category_en, category_ko, sub_category_ko)
        if not embeddings:
             return {"error": "이미지 특징을 추출하는 데 실패했습니다."}

        # 3. Qdrant에서 유사 아이템 검색
        recommendations = search_similar_items_in_qdrant(embeddings)

        return {"recommendations": recommendations, "information": embeddings.get("information")}

    except Exception as e:
        logger.exception(f"이미지 추천 파이프라인 오류: {e}")
        return {"error": "추천 상품을 찾는 중 오류가 발생했습니다."}<|MERGE_RESOLUTION|>--- conflicted
+++ resolved
@@ -168,12 +168,9 @@
         "skirt": "modules.skirt",
         }
     module_name = MODULE_MAP.get(category_en)
-<<<<<<< HEAD
-    if not module_name: raise ValueError(f"지원하지 않는 카테고리입니다: {category_en}")
-=======
+    
     if not module_name: 
         raise ValueError(f"지원하지 않는 카테고리입니다: {category_en}")
->>>>>>> fda77f8d
 
     os.environ["OPENAI_API_KEY"] = OPENAI_API_KEY
 
