--- conflicted
+++ resolved
@@ -4,6 +4,8 @@
 from fastapi.templating import Jinja2Templates
 from fastapi.responses import JSONResponse
 from starlette.exceptions import HTTPException as StarletteHTTPException
+from starlette.middleware.sessions import SessionMiddleware
+from dotenv import load_dotenv
 
 # 라우터 임포트
 from routers.router_home import router as home_router
@@ -17,22 +19,18 @@
 from routers.router_chatbot import router as chatbot_router
 from routers.router_chatbot_debug import router as chatbot_debug_router
 
+# 환경변수 로드
+load_dotenv()
+
 app = FastAPI()
 
-<<<<<<< HEAD
-# 정적 파일 및 템플릿 설정
-=======
-templates = Jinja2Templates(directory="templates")
-
-load_dotenv()
+# 미들웨어 및 정적 파일 설정
 app.add_middleware(SessionMiddleware, secret_key="123")
-
-# Static files
->>>>>>> 396ef8d8
 app.mount("/static", StaticFiles(directory="static"), name="static")
 templates = Jinja2Templates(directory="templates")
 
 # 라우터 등록
+# Note: The home router does not have a prefix, so it handles the root path "/".
 app.include_router(home_router, tags=["Home"])
 app.include_router(auth_router, tags=["Auth"])
 app.include_router(preference_router, tags=["Preference"])
